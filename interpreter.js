--- conflicted
+++ resolved
@@ -2997,12 +2997,7 @@
         state.value = value || thisInterpreter.UNDEFINED;
         thisInterpreter.paused_ = false;
       };
-<<<<<<< HEAD
-      var argsWithCallback = state.arguments.concat(callback);
-=======
       var argsWithCallback = state.arguments_.concat(callback);
-      state.func_.asyncFunc.apply(state.funcThis_, argsWithCallback);
->>>>>>> 044cb26a
       this.paused_ = true;
       state.func_.asyncFunc.apply(state.funcThis_, argsWithCallback);
       return;
