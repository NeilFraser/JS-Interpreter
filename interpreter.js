--- conflicted
+++ resolved
@@ -177,12 +177,8 @@
  * The global object (`window` in a browser, `global` in node.js) is usually
  * `globalThis`, but older systems use `this`.
  */
-<<<<<<< HEAD
-Interpreter.nativeGlobal = typeof globalThis === 'undefined' ? this : globalThis;
-=======
 Interpreter.nativeGlobal =
     (typeof globalThis === 'undefined') ? this : globalThis;
->>>>>>> 3b0d30b5
 
 /**
  * Code for executing regular expressions in a thread.
