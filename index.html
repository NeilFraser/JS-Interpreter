<!DOCTYPE html>
<html>
<head>
<meta charset="utf-8">
<title>JS-Interpreter Demo</title>
<style>
body {
  background-color: #fff;
  font-family: sans-serif;
}
a:hover {
  color: red
  }
  h1, h2, h3 {
    font-weight: normal;
  }
  #code {
    font-family: monospace;
    font-size: larger;
    height: 15em;
    width: 100%;
    max-width: 111ex;
  }
</style>

<script type="text/javascript">
// Depending on the URL argument, test the compressed or uncompressed version.
var compressed = (document.location.search == '?compressed');
if (compressed) {
  document.write('<scr'+'ipt src="acorn_interpreter.js"></scr'+'ipt>');
} else {
  document.write('<scr'+'ipt src="acorn.js"></scr'+'ipt>');
  document.write('<scr'+'ipt src="interpreter.js"></scr'+'ipt>');
}
</script>

<script>
var myInterpreter;
function initAlert(interpreter, scope) {
  var wrapper = function(text) {
    text = text ? text.toString() : '';
    return interpreter.createPrimitive(alert(text));
  };
  interpreter.setProperty(scope, 'alert',
      interpreter.createNativeFunction(wrapper));
};

function parseButton() {
  var code = document.getElementById('code').value
    myInterpreter = new Interpreter(code, initAlert);
  disable('');
}

function stepButton() {
  if (myInterpreter.stateStack[0]) {
    var node = myInterpreter.stateStack[0].node;
    var start = node.start;
    var end = node.end;
  } else {
    var start = 0;
    var end = 0;
  }
  createSelection(start, end);
  try {
    var ok = myInterpreter.step();
  } finally {
    if (!ok) {
      disable('disabled');
    }
  }
}

function runButton() {
  try {
    myInterpreter.run();
  } finally {
    disable('disabled');
  }
}

function disable(disabled) {
  document.getElementById('stepButton').disabled = disabled;
  document.getElementById('runButton').disabled = disabled;
}

function createSelection(start, end) {
  var field = document.getElementById('code')
    if (field.createTextRange) {
      var selRange = field.createTextRange();
      selRange.collapse(true);
      selRange.moveStart('character', start);
      selRange.moveEnd('character', end);
      selRange.select();
    } else if (field.setSelectionRange) {
      field.setSelectionRange(start, end);
    } else if (field.selectionStart) {
      field.selectionStart = start;
      field.selectionEnd = end;
    }
  field.focus();
}
</script>
</head>
<body>
<h1>RayScript Demo</h1>

<<<<<<< HEAD
  <p>Write your code in RayScript below, then click <em>Parse</em>.  To execute, either
  click <em>Step</em> repeatedly, or click <em>Run</em> once.
  Open your browser's console for errors. Happy Raying!</p>
  <p><textarea id="code">
var result = [];
function fibonacci(n, output) {
  var a = 1, b = 1, sum;
  for (var i = 0; i &lt; n; i++) {
    output.push(a);
    sum = a + b;
    a = b;
    b = sum;
=======
<p>Enter JavaScript code below, then click <em>Parse</em>.  To execute, either
click <em>Step</em> repeatedly, or click <em>Run</em> once.
Open your browser's console for errors.</p>
<p><textarea id="code">
  raySays fibonacci(n, output) {
  ifRay(Ray)
  alert("ray");
  ray a = 1, b = 1, sum;
  forRay (ray i = 0; i < n; i++) {
  output.push(a);
  sum = a + b;
  a = b;
  b = sum;
>>>>>>> 5ed0f72f
  }
  }
  fibonacci(16, result);
  </textarea><br>
  <button onclick="parseButton()">Parse</button>
  <button onclick="stepButton()" id="stepButton" disabled="disabled">Step</button>
  <button onclick="runButton()" id="runButton" disabled="disabled">Run</button>
  </p>

  <p><small>
    <script type="text/javascript">
if (compressed) {
  document.write('[ Running compressed bundle.  Switch to <A HREF="?uncompressed">raw sources</A>. ]');
} else {
  document.write('[ Running raw sources.  Switch to <A HREF="?compressed">compressed bundle</A>. ]');
}
    </script>
  </small></p>

  <p>Read the <a href="docs.html">JS-Interpreter documentation</a>.</p>
  <p>Get the <a href="https://github.com/NeilFraser/JS-Interpreter">source code</a>.</p>

  </body>
  </html><|MERGE_RESOLUTION|>--- conflicted
+++ resolved
@@ -104,37 +104,23 @@
 <body>
 <h1>RayScript Demo</h1>
 
-<<<<<<< HEAD
-  <p>Write your code in RayScript below, then click <em>Parse</em>.  To execute, either
-  click <em>Step</em> repeatedly, or click <em>Run</em> once.
-  Open your browser's console for errors. Happy Raying!</p>
-  <p><textarea id="code">
-var result = [];
-function fibonacci(n, output) {
-  var a = 1, b = 1, sum;
-  for (var i = 0; i &lt; n; i++) {
-    output.push(a);
-    sum = a + b;
-    a = b;
-    b = sum;
-=======
-<p>Enter JavaScript code below, then click <em>Parse</em>.  To execute, either
+<p>Write your code in RayScript below, then click <em>Parse</em>.  To execute, either
 click <em>Step</em> repeatedly, or click <em>Run</em> once.
-Open your browser's console for errors.</p>
-<p><textarea id="code">
-  raySays fibonacci(n, output) {
+Open your browser's console for errors. Happy Raying!</p><p><textarea id="code">
+ray result = [];
+raySays fibonacci(n, output) {
   ifRay(Ray)
-  alert("ray");
-  ray a = 1, b = 1, sum;
-  forRay (ray i = 0; i < n; i++) {
-  output.push(a);
-  sum = a + b;
-  a = b;
-  b = sum;
->>>>>>> 5ed0f72f
+    alert("ray");
+    ray a = 1, b = 1, sum;
+    forRay (ray i = 0; i &lt n; i++) {
+      output.push(a);
+      sum = a + b;
+      a = b;
+      b = sum;
+    }
   }
-  }
-  fibonacci(16, result);
+fibonacci(16, result);
+alert("Ray says: " + result.join(", "));
   </textarea><br>
   <button onclick="parseButton()">Parse</button>
   <button onclick="stepButton()" id="stepButton" disabled="disabled">Step</button>
